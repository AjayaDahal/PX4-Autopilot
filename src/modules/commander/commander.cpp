/****************************************************************************
 *
 *   Copyright (C) 2013 PX4 Development Team. All rights reserved.
 *   Author: Petri Tanskanen <petri.tanskanen@inf.ethz.ch>
 *           Lorenz Meier <lm@inf.ethz.ch>
 *           Thomas Gubler <thomasgubler@student.ethz.ch>
 *           Julian Oes <joes@student.ethz.ch>
 *
 * Redistribution and use in source and binary forms, with or without
 * modification, are permitted provided that the following conditions
 * are met:
 *
 * 1. Redistributions of source code must retain the above copyright
 *    notice, this list of conditions and the following disclaimer.
 * 2. Redistributions in binary form must reproduce the above copyright
 *    notice, this list of conditions and the following disclaimer in
 *    the documentation and/or other materials provided with the
 *    distribution.
 * 3. Neither the name PX4 nor the names of its contributors may be
 *    used to endorse or promote products derived from this software
 *    without specific prior written permission.
 *
 * THIS SOFTWARE IS PROVIDED BY THE COPYRIGHT HOLDERS AND CONTRIBUTORS
 * "AS IS" AND ANY EXPRESS OR IMPLIED WARRANTIES, INCLUDING, BUT NOT
 * LIMITED TO, THE IMPLIED WARRANTIES OF MERCHANTABILITY AND FITNESS
 * FOR A PARTICULAR PURPOSE ARE DISCLAIMED. IN NO EVENT SHALL THE
 * COPYRIGHT OWNER OR CONTRIBUTORS BE LIABLE FOR ANY DIRECT, INDIRECT,
 * INCIDENTAL, SPECIAL, EXEMPLARY, OR CONSEQUENTIAL DAMAGES (INCLUDING,
 * BUT NOT LIMITED TO, PROCUREMENT OF SUBSTITUTE GOODS OR SERVICES; LOSS
 * OF USE, DATA, OR PROFITS; OR BUSINESS INTERRUPTION) HOWEVER CAUSED
 * AND ON ANY THEORY OF LIABILITY, WHETHER IN CONTRACT, STRICT
 * LIABILITY, OR TORT (INCLUDING NEGLIGENCE OR OTHERWISE) ARISING IN
 * ANY WAY OUT OF THE USE OF THIS SOFTWARE, EVEN IF ADVISED OF THE
 * POSSIBILITY OF SUCH DAMAGE.
 *
 ****************************************************************************/

/**
 * @file commander.cpp
 * Main system state machine implementation.
 *
 */

#include <nuttx/config.h>
#include <pthread.h>
#include <stdio.h>
#include <stdlib.h>
#include <stdbool.h>
#include <string.h>
#include <unistd.h>
#include <fcntl.h>
#include <errno.h>
#include <debug.h>
#include <sys/prctl.h>
#include <sys/stat.h>
#include <string.h>
#include <math.h>
#include <poll.h>

#include <uORB/uORB.h>
#include <uORB/topics/sensor_combined.h>
#include <uORB/topics/battery_status.h>
#include <uORB/topics/manual_control_setpoint.h>
#include <uORB/topics/offboard_control_setpoint.h>
#include <uORB/topics/home_position.h>
#include <uORB/topics/vehicle_global_position.h>
#include <uORB/topics/vehicle_local_position.h>
#include <uORB/topics/vehicle_gps_position.h>
#include <uORB/topics/vehicle_command.h>
#include <uORB/topics/vehicle_control_mode.h>
#include <uORB/topics/subsystem_info.h>
#include <uORB/topics/actuator_controls.h>
#include <uORB/topics/actuator_armed.h>
#include <uORB/topics/parameter_update.h>
#include <uORB/topics/differential_pressure.h>
#include <uORB/topics/safety.h>

#include <drivers/drv_led.h>
#include <drivers/drv_hrt.h>
#include <drivers/drv_tone_alarm.h>

#include <mavlink/mavlink_log.h>
#include <systemlib/param/param.h>
#include <systemlib/systemlib.h>
#include <systemlib/err.h>
#include <systemlib/cpuload.h>

#include "px4_custom_mode.h"
#include "commander_helper.h"
#include "state_machine_helper.h"
#include "calibration_routines.h"
#include "accelerometer_calibration.h"
#include "gyro_calibration.h"
#include "mag_calibration.h"
#include "baro_calibration.h"
#include "rc_calibration.h"
#include "airspeed_calibration.h"

/* oddly, ERROR is not defined for c++ */
#ifdef ERROR
# undef ERROR
#endif
static const int ERROR = -1;

extern struct system_load_s system_load;

#define LOW_VOLTAGE_BATTERY_HYSTERESIS_TIME_MS 1000.0f
#define CRITICAL_VOLTAGE_BATTERY_HYSTERESIS_TIME_MS 100.0f

/* Decouple update interval and hysteris counters, all depends on intervals */
#define COMMANDER_MONITORING_INTERVAL 50000
#define COMMANDER_MONITORING_LOOPSPERMSEC (1/(COMMANDER_MONITORING_INTERVAL/1000.0f))
#define LOW_VOLTAGE_BATTERY_COUNTER_LIMIT (LOW_VOLTAGE_BATTERY_HYSTERESIS_TIME_MS*COMMANDER_MONITORING_LOOPSPERMSEC)
#define CRITICAL_VOLTAGE_BATTERY_COUNTER_LIMIT (CRITICAL_VOLTAGE_BATTERY_HYSTERESIS_TIME_MS*COMMANDER_MONITORING_LOOPSPERMSEC)

#define STICK_ON_OFF_LIMIT 0.75f
#define STICK_THRUST_RANGE 1.0f
#define STICK_ON_OFF_HYSTERESIS_TIME_MS 1000
#define STICK_ON_OFF_COUNTER_LIMIT (STICK_ON_OFF_HYSTERESIS_TIME_MS*COMMANDER_MONITORING_LOOPSPERMSEC)

#define POSITION_TIMEOUT 1000000 /**< consider the local or global position estimate invalid after 1s */
#define RC_TIMEOUT 100000
#define DIFFPRESS_TIMEOUT 2000000

#define PRINT_INTERVAL	5000000
#define PRINT_MODE_REJECT_INTERVAL	2000000

enum MAV_MODE_FLAG {
	MAV_MODE_FLAG_CUSTOM_MODE_ENABLED = 1, /* 0b00000001 Reserved for future use. | */
	MAV_MODE_FLAG_TEST_ENABLED = 2, /* 0b00000010 system has a test mode enabled. This flag is intended for temporary system tests and should not be used for stable implementations. | */
	MAV_MODE_FLAG_AUTO_ENABLED = 4, /* 0b00000100 autonomous mode enabled, system finds its own goal positions. Guided flag can be set or not, depends on the actual implementation. | */
	MAV_MODE_FLAG_GUIDED_ENABLED = 8, /* 0b00001000 guided mode enabled, system flies MISSIONs / mission items. | */
	MAV_MODE_FLAG_STABILIZE_ENABLED = 16, /* 0b00010000 system stabilizes electronically its attitude (and optionally position). It needs however further control inputs to move around. | */
	MAV_MODE_FLAG_HIL_ENABLED = 32, /* 0b00100000 hardware in the loop simulation. All motors / actuators are blocked, but internal software is full operational. | */
	MAV_MODE_FLAG_MANUAL_INPUT_ENABLED = 64, /* 0b01000000 remote control input is enabled. | */
	MAV_MODE_FLAG_SAFETY_ARMED = 128, /* 0b10000000 MAV safety set to armed. Motors are enabled / running / can start. Ready to fly. | */
	MAV_MODE_FLAG_ENUM_END = 129, /*  | */
};

/* Mavlink file descriptors */
static int mavlink_fd;

/* flags */
static bool commander_initialized = false;
static bool thread_should_exit = false;		/**< daemon exit flag */
static bool thread_running = false;		/**< daemon status flag */
static int daemon_task;				/**< Handle of daemon task / thread */

/* timout until lowlevel failsafe */
static unsigned int failsafe_lowlevel_timeout_ms;
static unsigned int leds_counter;
/* To remember when last notification was sent */
static uint64_t last_print_mode_reject_time = 0;
/* if connected via USB */
static bool on_usb_power = false;


/* tasks waiting for low prio thread */
typedef enum {
	LOW_PRIO_TASK_NONE = 0,
	LOW_PRIO_TASK_PARAM_SAVE,
	LOW_PRIO_TASK_PARAM_LOAD,
	LOW_PRIO_TASK_GYRO_CALIBRATION,
	LOW_PRIO_TASK_MAG_CALIBRATION,
	LOW_PRIO_TASK_ALTITUDE_CALIBRATION,
	LOW_PRIO_TASK_RC_CALIBRATION,
	LOW_PRIO_TASK_ACCEL_CALIBRATION,
	LOW_PRIO_TASK_AIRSPEED_CALIBRATION
} low_prio_task_t;

static low_prio_task_t low_prio_task = LOW_PRIO_TASK_NONE;

/**
 * The daemon app only briefly exists to start
 * the background job. The stack size assigned in the
 * Makefile does only apply to this management task.
 *
 * The actual stack size should be set in the call
 * to task_create().
 *
 * @ingroup apps
 */
extern "C" __EXPORT int commander_main(int argc, char *argv[]);

/**
 * Print the correct usage.
 */
void usage(const char *reason);

/**
 * React to commands that are sent e.g. from the mavlink module.
 */
void handle_command(struct vehicle_status_s *status, struct vehicle_control_mode_s *control_mode, struct vehicle_command_s *cmd, struct actuator_armed_s *armed);

/**
 * Mainloop of commander.
 */
int commander_thread_main(int argc, char *argv[]);

void toggle_status_leds(vehicle_status_s *status, actuator_armed_s *armed, bool changed);
void check_valid(hrt_abstime timestamp, hrt_abstime timeout, bool valid_in, bool *valid_out, bool *changed);

void check_mode_switches(struct manual_control_setpoint_s *sp_man, struct vehicle_status_s *current_status);

transition_result_t check_main_state_machine(struct vehicle_status_s *current_status);

void print_reject_mode(const char *msg);
void print_reject_arm(const char *msg);

void print_status();

transition_result_t check_navigation_state_machine(struct vehicle_status_s *current_status, struct vehicle_control_mode_s *control_mode);

/**
 * Loop that runs at a lower rate and priority for calibration and parameter tasks.
 */
void *commander_low_prio_loop(void *arg);


int commander_main(int argc, char *argv[])
{
	if (argc < 1)
		usage("missing command");

	if (!strcmp(argv[1], "start")) {

		if (thread_running) {
			warnx("commander already running\n");
			/* this is not an error */
			exit(0);
		}

		thread_should_exit = false;
		daemon_task = task_spawn_cmd("commander",
					     SCHED_DEFAULT,
					     SCHED_PRIORITY_MAX - 40,
					     3000,
					     commander_thread_main,
					     (argv) ? (const char **)&argv[2] : (const char **)NULL);
		exit(0);
	}

	if (!strcmp(argv[1], "stop")) {
		thread_should_exit = true;
		exit(0);
	}

	if (!strcmp(argv[1], "status")) {
		if (thread_running) {
			warnx("\tcommander is running\n");
			print_status();

		} else {
			warnx("\tcommander not started\n");
		}

		exit(0);
	}

	usage("unrecognized command");
	exit(1);
}

void usage(const char *reason)
{
	if (reason)
		fprintf(stderr, "%s\n", reason);

	fprintf(stderr, "usage: daemon {start|stop|status} [-p <additional params>]\n\n");
	exit(1);
}

void print_status() {
	warnx("usb powered: %s", (on_usb_power) ? "yes" : "no");

	/* read all relevant states */
	int state_sub = orb_subscribe(ORB_ID(vehicle_status));
	struct vehicle_status_s state;
	orb_copy(ORB_ID(vehicle_status), state_sub, &state);

	const char* armed_str;

	switch (state.arming_state) {
		case ARMING_STATE_INIT:
			armed_str = "INIT";
			break;
		case ARMING_STATE_STANDBY:
			armed_str = "STANDBY";
			break;
		case ARMING_STATE_ARMED:
			armed_str = "ARMED";
			break;
		case ARMING_STATE_ARMED_ERROR:
			armed_str = "ARMED_ERROR";
			break;
		case ARMING_STATE_STANDBY_ERROR:
			armed_str = "STANDBY_ERROR";
			break;
		case ARMING_STATE_REBOOT:
			armed_str = "REBOOT";
			break;
		case ARMING_STATE_IN_AIR_RESTORE:
			armed_str = "IN_AIR_RESTORE";
			break;
		default:
			armed_str = "ERR: UNKNOWN STATE";
			break;
	}


	warnx("arming: %s", armed_str);
}

void handle_command(struct vehicle_status_s *status, const struct safety_s *safety, struct vehicle_control_mode_s *control_mode, struct vehicle_command_s *cmd, struct actuator_armed_s *armed)
{
	/* result of the command */
	uint8_t result = VEHICLE_CMD_RESULT_UNSUPPORTED;

	/* only handle high-priority commands here */

	/* request to set different system mode */
	switch (cmd->command) {
	case VEHICLE_CMD_DO_SET_MODE: {
			uint8_t base_mode = (uint8_t) cmd->param1;
			uint32_t custom_mode = (uint32_t) cmd->param2;

			// TODO remove debug code
			mavlink_log_critical(mavlink_fd, "[cmd] command setmode: %d %d", base_mode, custom_mode);
			/* set arming state */
			transition_result_t arming_res = TRANSITION_NOT_CHANGED;

			if (base_mode & MAV_MODE_FLAG_SAFETY_ARMED) {
				arming_res = arming_state_transition(status, safety, ARMING_STATE_ARMED, armed);

				if (arming_res == TRANSITION_CHANGED) {
					mavlink_log_info(mavlink_fd, "[cmd] ARMED by command");
				}

			} else {
				if (status->arming_state == ARMING_STATE_ARMED || status->arming_state == ARMING_STATE_ARMED_ERROR) {
					arming_state_t new_arming_state = (status->arming_state == ARMING_STATE_ARMED ? ARMING_STATE_STANDBY : ARMING_STATE_STANDBY_ERROR);
					arming_res = arming_state_transition(status, safety, new_arming_state, armed);

					if (arming_res == TRANSITION_CHANGED) {
						mavlink_log_info(mavlink_fd, "[cmd] DISARMED by command");
					}

				} else {
					arming_res = TRANSITION_NOT_CHANGED;
				}
			}

			/* set main state */
			transition_result_t main_res = TRANSITION_DENIED;

			if (base_mode & MAV_MODE_FLAG_CUSTOM_MODE_ENABLED) {
				/* use autopilot-specific mode */
				if (custom_mode == PX4_CUSTOM_MODE_MANUAL) {
					/* MANUAL */
					main_res = main_state_transition(status, MAIN_STATE_MANUAL);

				} else if (custom_mode == PX4_CUSTOM_MODE_SEATBELT) {
					/* SEATBELT */
					main_res = main_state_transition(status, MAIN_STATE_SEATBELT);

				} else if (custom_mode == PX4_CUSTOM_MODE_EASY) {
					/* EASY */
					main_res = main_state_transition(status, MAIN_STATE_EASY);

				} else if (custom_mode == PX4_CUSTOM_MODE_AUTO) {
					/* AUTO */
					main_res = main_state_transition(status, MAIN_STATE_AUTO);
				}

			} else {
				/* use base mode */
				if (base_mode & MAV_MODE_FLAG_AUTO_ENABLED) {
					/* AUTO */
					main_res = main_state_transition(status, MAIN_STATE_AUTO);

				} else if (base_mode & MAV_MODE_FLAG_MANUAL_INPUT_ENABLED) {
					if (base_mode & MAV_MODE_FLAG_GUIDED_ENABLED) {
						/* EASY */
						main_res = main_state_transition(status, MAIN_STATE_EASY);

					} else if (base_mode & MAV_MODE_FLAG_STABILIZE_ENABLED) {
						/* MANUAL */
						main_res = main_state_transition(status, MAIN_STATE_MANUAL);
					}
				}
			}

			if (arming_res != TRANSITION_DENIED && main_res != TRANSITION_DENIED) {
				result = VEHICLE_CMD_RESULT_ACCEPTED;

			} else {
				result = VEHICLE_CMD_RESULT_TEMPORARILY_REJECTED;
			}

			break;
		}

<<<<<<< HEAD
	case VEHICLE_CMD_NAV_TAKEOFF: {
			if (armed->armed) {
				transition_result_t nav_res = navigation_state_transition(status, NAVIGATION_STATE_AUTO_TAKEOFF, control_mode);

				if (nav_res == TRANSITION_CHANGED) {
					mavlink_log_info(mavlink_fd, "[cmd] TAKEOFF on command");
				}

				if (nav_res != TRANSITION_DENIED) {
					result = VEHICLE_CMD_RESULT_ACCEPTED;

				} else {
					result = VEHICLE_CMD_RESULT_TEMPORARILY_REJECTED;
				}
			} else {
				/* reject TAKEOFF not armed */
				result = VEHICLE_CMD_RESULT_TEMPORARILY_REJECTED;
			}

			break;
		}

	case VEHICLE_CMD_PREFLIGHT_REBOOT_SHUTDOWN:
		if (is_safe(status, safety, armed)) {

			if (((int)(cmd->param1)) == 1) {
				/* reboot */
				systemreset(false);

			} else if (((int)(cmd->param1)) == 3) {
				/* reboot to bootloader */

				systemreset(true);

			} else {
				result = VEHICLE_CMD_RESULT_DENIED;
			}

		} else {
			result = VEHICLE_CMD_RESULT_DENIED;
		}

		break;

	case VEHICLE_CMD_PREFLIGHT_CALIBRATION: {
			low_prio_task_t new_low_prio_task = LOW_PRIO_TASK_NONE;

			if ((int)(cmd->param1) == 1) {
				/* gyro calibration */
				new_low_prio_task = LOW_PRIO_TASK_GYRO_CALIBRATION;

			} else if ((int)(cmd->param2) == 1) {
				/* magnetometer calibration */
				new_low_prio_task = LOW_PRIO_TASK_MAG_CALIBRATION;

			} else if ((int)(cmd->param3) == 1) {
				/* zero-altitude pressure calibration */
				//new_low_prio_task = LOW_PRIO_TASK_ALTITUDE_CALIBRATION;
			} else if ((int)(cmd->param4) == 1) {
				/* RC calibration */
				new_low_prio_task = LOW_PRIO_TASK_RC_CALIBRATION;

			} else if ((int)(cmd->param5) == 1) {
				/* accelerometer calibration */
				new_low_prio_task = LOW_PRIO_TASK_ACCEL_CALIBRATION;

			} else if ((int)(cmd->param6) == 1) {
				/* airspeed calibration */
				new_low_prio_task = LOW_PRIO_TASK_AIRSPEED_CALIBRATION;
			}

			/* check if we have new task and no other task is scheduled */
			if (low_prio_task == LOW_PRIO_TASK_NONE && new_low_prio_task != LOW_PRIO_TASK_NONE) {
				/* try to go to INIT/PREFLIGHT arming state */
				if (TRANSITION_DENIED != arming_state_transition(status, safety, ARMING_STATE_INIT, armed)) {
					result = VEHICLE_CMD_RESULT_ACCEPTED;
					low_prio_task = new_low_prio_task;

				} else {
					result = VEHICLE_CMD_RESULT_DENIED;
				}

			} else {
				result = VEHICLE_CMD_RESULT_TEMPORARILY_REJECTED;
			}

			break;
		}

	case VEHICLE_CMD_PREFLIGHT_STORAGE: {
			low_prio_task_t new_low_prio_task = LOW_PRIO_TASK_NONE;

			if (((int)(cmd->param1)) == 0) {
				new_low_prio_task = LOW_PRIO_TASK_PARAM_LOAD;

			} else if (((int)(cmd->param1)) == 1) {
				new_low_prio_task = LOW_PRIO_TASK_PARAM_SAVE;
			}

			/* check if we have new task and no other task is scheduled */
			if (low_prio_task == LOW_PRIO_TASK_NONE && new_low_prio_task != LOW_PRIO_TASK_NONE) {
				result = VEHICLE_CMD_RESULT_ACCEPTED;
				low_prio_task = new_low_prio_task;

			} else {
				result = VEHICLE_CMD_RESULT_TEMPORARILY_REJECTED;
			}

			break;
		}

=======
	case VEHICLE_CMD_COMPONENT_ARM_DISARM:
		// XXX implement later
		result = VEHICLE_CMD_RESULT_DENIED;
		break;

>>>>>>> 36d474bf
	default:
		break;
	}

	/* supported command handling stop */
	if (result == VEHICLE_CMD_RESULT_ACCEPTED) {
		tune_positive();

	} else if (result == VEHICLE_CMD_RESULT_UNSUPPORTED) {
		/* we do not care in the high prio loop about commands we don't know */
	} else {
		tune_negative();

		if (result == VEHICLE_CMD_RESULT_DENIED) {
			mavlink_log_critical(mavlink_fd, "[cmd] command denied: %u", cmd->command);

		} else if (result == VEHICLE_CMD_RESULT_FAILED) {
			mavlink_log_critical(mavlink_fd, "[cmd] command failed: %u", cmd->command);

		} else if (result == VEHICLE_CMD_RESULT_TEMPORARILY_REJECTED) {
			mavlink_log_critical(mavlink_fd, "[cmd] command temporarily rejected: %u", cmd->command);

		}
	}

	/* send any requested ACKs */
	if (cmd->confirmation > 0 && result != VEHICLE_CMD_RESULT_UNSUPPORTED) {
		/* send acknowledge command */
		// XXX TODO
	}

}

static struct vehicle_status_s status;

/* armed topic */
static struct actuator_armed_s armed;

static struct safety_s safety;

int commander_thread_main(int argc, char *argv[])
{
	/* not yet initialized */
	commander_initialized = false;
	bool home_position_set = false;

	bool battery_tune_played = false;
	bool arm_tune_played = false;

	/* set parameters */
	failsafe_lowlevel_timeout_ms = 0;
	param_get(param_find("SYS_FAILSAVE_LL"), &failsafe_lowlevel_timeout_ms);

	param_t _param_sys_type = param_find("MAV_TYPE");
	param_t _param_system_id = param_find("MAV_SYS_ID");
	param_t _param_component_id = param_find("MAV_COMP_ID");

	/* welcome user */
	warnx("[commander] starting");

	/* pthread for slow low prio thread */
	pthread_t commander_low_prio_thread;

	/* initialize */
	if (led_init() != 0) {
		warnx("ERROR: Failed to initialize leds");
	}

	if (buzzer_init() != OK) {
		warnx("ERROR: Failed to initialize buzzer");
	}

	mavlink_fd = open(MAVLINK_LOG_DEVICE, 0);

	if (mavlink_fd < 0) {
		warnx("ERROR: Failed to open MAVLink log stream, start mavlink app first.");
	}

	/* Main state machine */
	orb_advert_t status_pub;
	/* make sure we are in preflight state */
	memset(&status, 0, sizeof(status));
	status.condition_landed = true;	// initialize to safe value

	/* armed topic */
	orb_advert_t armed_pub;
	/* Initialize armed with all false */
	memset(&armed, 0, sizeof(armed));

	/* flags for control apps */
	struct vehicle_control_mode_s control_mode;
	orb_advert_t control_mode_pub;

	/* Initialize all flags to false */
	memset(&control_mode, 0, sizeof(control_mode));

	status.main_state = MAIN_STATE_MANUAL;
	status.navigation_state = NAVIGATION_STATE_DIRECT;
	status.arming_state = ARMING_STATE_INIT;
	status.hil_state = HIL_STATE_OFF;

	/* neither manual nor offboard control commands have been received */
	status.offboard_control_signal_found_once = false;
	status.rc_signal_found_once = false;

	/* mark all signals lost as long as they haven't been found */
	status.rc_signal_lost = true;
	status.offboard_control_signal_lost = true;

	/* allow manual override initially */
	control_mode.flag_external_manual_override_ok = true;

	/* set battery warning flag */
	status.battery_warning = VEHICLE_BATTERY_WARNING_NONE;
	status.condition_battery_voltage_valid = false;

	// XXX for now just set sensors as initialized
	status.condition_system_sensors_initialized = true;

	// XXX just disable offboard control for now
	control_mode.flag_control_offboard_enabled = false;

	/* advertise to ORB */
	status_pub = orb_advertise(ORB_ID(vehicle_status), &status);
	/* publish current state machine */

	/* publish initial state */
	status.counter++;
	status.timestamp = hrt_absolute_time();
	orb_publish(ORB_ID(vehicle_status), status_pub, &status);

	armed_pub = orb_advertise(ORB_ID(actuator_armed), &armed);

	control_mode_pub = orb_advertise(ORB_ID(vehicle_control_mode), &control_mode);

	/* home position */
	orb_advert_t home_pub = -1;
	struct home_position_s home;
	memset(&home, 0, sizeof(home));

	if (status_pub < 0) {
		warnx("ERROR: orb_advertise for topic vehicle_status failed (uorb app running?).\n");
		warnx("exiting.");
		exit(ERROR);
	}

	mavlink_log_info(mavlink_fd, "[cmd] started");

	pthread_attr_t commander_low_prio_attr;
	pthread_attr_init(&commander_low_prio_attr);
	pthread_attr_setstacksize(&commander_low_prio_attr, 2048);

	struct sched_param param;
	/* low priority */
	param.sched_priority = SCHED_PRIORITY_DEFAULT - 50;
	(void)pthread_attr_setschedparam(&commander_low_prio_attr, &param);
	pthread_create(&commander_low_prio_thread, &commander_low_prio_attr, commander_low_prio_loop, NULL);

	/* Start monitoring loop */
	unsigned counter = 0;
	unsigned low_voltage_counter = 0;
	unsigned critical_voltage_counter = 0;
	unsigned stick_off_counter = 0;
	unsigned stick_on_counter = 0;

	/* To remember when last notification was sent */
	uint64_t last_print_control_time = 0;

	enum VEHICLE_BATTERY_WARNING battery_warning_previous = VEHICLE_BATTERY_WARNING_NONE;
	bool armed_previous = false;

	bool low_battery_voltage_actions_done = false;
	bool critical_battery_voltage_actions_done = false;

	uint64_t last_idle_time = 0;

	uint64_t start_time = 0;

	bool status_changed = true;
	bool param_init_forced = true;

	bool updated = false;

	/* Subscribe to safety topic */
	int safety_sub = orb_subscribe(ORB_ID(safety));
	memset(&safety, 0, sizeof(safety));
	safety.safety_switch_available = false;
	safety.safety_off = false;

	/* Subscribe to manual control data */
	int sp_man_sub = orb_subscribe(ORB_ID(manual_control_setpoint));
	struct manual_control_setpoint_s sp_man;
	memset(&sp_man, 0, sizeof(sp_man));

	/* Subscribe to offboard control data */
	int sp_offboard_sub = orb_subscribe(ORB_ID(offboard_control_setpoint));
	struct offboard_control_setpoint_s sp_offboard;
	memset(&sp_offboard, 0, sizeof(sp_offboard));

	/* Subscribe to global position */
	int global_position_sub = orb_subscribe(ORB_ID(vehicle_global_position));
	struct vehicle_global_position_s global_position;
	memset(&global_position, 0, sizeof(global_position));

	/* Subscribe to local position data */
	int local_position_sub = orb_subscribe(ORB_ID(vehicle_local_position));
	struct vehicle_local_position_s local_position;
	memset(&local_position, 0, sizeof(local_position));

	/*
	 * The home position is set based on GPS only, to prevent a dependency between
	 * position estimator and commander. RAW GPS is more than good enough for a
	 * non-flying vehicle.
	 */

	/* Subscribe to GPS topic */
	int gps_sub = orb_subscribe(ORB_ID(vehicle_gps_position));
	struct vehicle_gps_position_s gps_position;
	memset(&gps_position, 0, sizeof(gps_position));

	/* Subscribe to sensor topic */
	int sensor_sub = orb_subscribe(ORB_ID(sensor_combined));
	struct sensor_combined_s sensors;
	memset(&sensors, 0, sizeof(sensors));

	/* Subscribe to differential pressure topic */
	int diff_pres_sub = orb_subscribe(ORB_ID(differential_pressure));
	struct differential_pressure_s diff_pres;
	memset(&diff_pres, 0, sizeof(diff_pres));
	uint64_t last_diff_pres_time = 0;

	/* Subscribe to command topic */
	int cmd_sub = orb_subscribe(ORB_ID(vehicle_command));
	struct vehicle_command_s cmd;
	memset(&cmd, 0, sizeof(cmd));

	/* Subscribe to parameters changed topic */
	int param_changed_sub = orb_subscribe(ORB_ID(parameter_update));
	struct parameter_update_s param_changed;
	memset(&param_changed, 0, sizeof(param_changed));

	/* Subscribe to battery topic */
	int battery_sub = orb_subscribe(ORB_ID(battery_status));
	struct battery_status_s battery;
	memset(&battery, 0, sizeof(battery));
	battery.voltage_v = 0.0f;

	/* Subscribe to subsystem info topic */
	int subsys_sub = orb_subscribe(ORB_ID(subsystem_info));
	struct subsystem_info_s info;
	memset(&info, 0, sizeof(info));

	/* now initialized */
	commander_initialized = true;
	thread_running = true;

	start_time = hrt_absolute_time();

	while (!thread_should_exit) {

		/* update parameters */
		orb_check(param_changed_sub, &updated);

		if (updated || param_init_forced) {
			param_init_forced = false;
			/* parameters changed */
			orb_copy(ORB_ID(parameter_update), param_changed_sub, &param_changed);

			/* update parameters */
			if (!armed.armed) {
				if (param_get(_param_sys_type, &(status.system_type)) != OK) {
					warnx("failed getting new system type");
				}

				/* disable manual override for all systems that rely on electronic stabilization */
				if (status.system_type == VEHICLE_TYPE_COAXIAL ||
				    status.system_type == VEHICLE_TYPE_HELICOPTER ||
				    status.system_type == VEHICLE_TYPE_TRICOPTER ||
				    status.system_type == VEHICLE_TYPE_QUADROTOR ||
				    status.system_type == VEHICLE_TYPE_HEXAROTOR ||
				    status.system_type == VEHICLE_TYPE_OCTOROTOR) {
					control_mode.flag_external_manual_override_ok = false;
					status.is_rotary_wing = true;

				} else {
					control_mode.flag_external_manual_override_ok = true;
					status.is_rotary_wing = false;
				}

				/* check and update system / component ID */
				param_get(_param_system_id, &(status.system_id));
				param_get(_param_component_id, &(status.component_id));
				status_changed = true;
			}
		}

		orb_check(sp_man_sub, &updated);

		if (updated) {
			orb_copy(ORB_ID(manual_control_setpoint), sp_man_sub, &sp_man);
		}

		orb_check(sp_offboard_sub, &updated);

		if (updated) {
			orb_copy(ORB_ID(offboard_control_setpoint), sp_offboard_sub, &sp_offboard);
		}

		orb_check(sensor_sub, &updated);

		if (updated) {
			orb_copy(ORB_ID(sensor_combined), sensor_sub, &sensors);
		}

		orb_check(diff_pres_sub, &updated);

		if (updated) {
			orb_copy(ORB_ID(differential_pressure), diff_pres_sub, &diff_pres);
		}

		check_valid(diff_pres.timestamp, DIFFPRESS_TIMEOUT, true, &(status.condition_airspeed_valid), &status_changed);

		orb_check(cmd_sub, &updated);

		if (updated) {
			/* got command */
			orb_copy(ORB_ID(vehicle_command), cmd_sub, &cmd);

			/* handle it */
			handle_command(&status, &safety, &control_mode, &cmd, &armed);
		}

		/* update safety topic */
		orb_check(safety_sub, &updated);

		if (updated) {
			orb_copy(ORB_ID(safety), safety_sub, &safety);
		}

		/* update global position estimate */
		orb_check(global_position_sub, &updated);

		if (updated) {
			/* position changed */
			orb_copy(ORB_ID(vehicle_global_position), global_position_sub, &global_position);
		}

		/* update condition_global_position_valid */
		check_valid(global_position.timestamp, POSITION_TIMEOUT, global_position.valid, &(status.condition_global_position_valid), &status_changed);

		/* update local position estimate */
		orb_check(local_position_sub, &updated);

		if (updated) {
			/* position changed */
			orb_copy(ORB_ID(vehicle_local_position), local_position_sub, &local_position);
		}

		/* update condition_local_position_valid and condition_local_altitude_valid */
		check_valid(local_position.timestamp, POSITION_TIMEOUT, local_position.xy_valid, &(status.condition_local_position_valid), &status_changed);
		check_valid(local_position.timestamp, POSITION_TIMEOUT, local_position.z_valid, &(status.condition_local_altitude_valid), &status_changed);

		/* update battery status */
		orb_check(battery_sub, &updated);

		if (updated) {
			orb_copy(ORB_ID(battery_status), battery_sub, &battery);

			// warnx("bat v: %2.2f", battery.voltage_v);

			/* only consider battery voltage if system has been running 2s and battery voltage is not 0 */
			if (hrt_absolute_time() > start_time + 2000000 && battery.voltage_v > 0.001f) {
				status.battery_voltage = battery.voltage_v;
				status.condition_battery_voltage_valid = true;
				status.battery_remaining = battery_remaining_estimate_voltage(status.battery_voltage);
			}
		}

		/* update subsystem */
		orb_check(subsys_sub, &updated);

		if (updated) {
			orb_copy(ORB_ID(subsystem_info), subsys_sub, &info);

			warnx("subsystem changed: %d\n", (int)info.subsystem_type);

			/* mark / unmark as present */
			if (info.present) {
				status.onboard_control_sensors_present |= info.subsystem_type;

			} else {
				status.onboard_control_sensors_present &= ~info.subsystem_type;
			}

			/* mark / unmark as enabled */
			if (info.enabled) {
				status.onboard_control_sensors_enabled |= info.subsystem_type;

			} else {
				status.onboard_control_sensors_enabled &= ~info.subsystem_type;
			}

			/* mark / unmark as ok */
			if (info.ok) {
				status.onboard_control_sensors_health |= info.subsystem_type;

			} else {
				status.onboard_control_sensors_health &= ~info.subsystem_type;
			}

			status_changed = true;
		}

		if (counter % (1000000 / COMMANDER_MONITORING_INTERVAL) == 0) {
			/* compute system load */
			uint64_t interval_runtime = system_load.tasks[0].total_runtime - last_idle_time;

			if (last_idle_time > 0)
				status.load = 1.0f - ((float)interval_runtime / 1e6f);	//system load is time spent in non-idle

			last_idle_time = system_load.tasks[0].total_runtime;

			/* check if board is connected via USB */
			struct stat statbuf;
			//on_usb_power = (stat("/dev/ttyACM0", &statbuf) == 0);
		}

		// XXX remove later
		//warnx("bat remaining: %2.2f", status.battery_remaining);

		/* if battery voltage is getting lower, warn using buzzer, etc. */
		if (status.condition_battery_voltage_valid && status.battery_remaining < 0.25f && !low_battery_voltage_actions_done) {
			//TODO: add filter, or call emergency after n measurements < VOLTAGE_BATTERY_MINIMAL_MILLIVOLTS
			if (low_voltage_counter > LOW_VOLTAGE_BATTERY_COUNTER_LIMIT) {
				low_battery_voltage_actions_done = true;
				mavlink_log_critical(mavlink_fd, "[cmd] WARNING: LOW BATTERY");
				status.battery_warning = VEHICLE_BATTERY_WARNING_WARNING;
				status_changed = true;
				battery_tune_played = false;
			}

			low_voltage_counter++;

		} else if (status.condition_battery_voltage_valid && status.battery_remaining < 0.1f && !critical_battery_voltage_actions_done && low_battery_voltage_actions_done) {
			/* critical battery voltage, this is rather an emergency, change state machine */
			if (critical_voltage_counter > CRITICAL_VOLTAGE_BATTERY_COUNTER_LIMIT) {
				critical_battery_voltage_actions_done = true;
				mavlink_log_critical(mavlink_fd, "[cmd] EMERGENCY: CRITICAL BATTERY");
				status.battery_warning = VEHICLE_BATTERY_WARNING_ALERT;
				battery_tune_played = false;

				if (armed.armed) {
					// XXX not sure what should happen when voltage is low in flight
					//arming_state_transition(&status, &safety, ARMING_STATE_ARMED_ERROR, &armed);
				} else {
					// XXX should we still allow to arm with critical battery?
					//arming_state_transition(&status, &safety, ARMING_STATE_STANDBY_ERROR, &armed);
				}
				status_changed = true;
			}

			critical_voltage_counter++;

		} else {
			low_voltage_counter = 0;
			critical_voltage_counter = 0;
		}

		/* End battery voltage check */

		/* If in INIT state, try to proceed to STANDBY state */
		if (status.arming_state == ARMING_STATE_INIT && low_prio_task == LOW_PRIO_TASK_NONE) {
			// XXX check for sensors
			arming_state_transition(&status, &safety, ARMING_STATE_STANDBY, &armed);

		} else {
			// XXX: Add emergency stuff if sensors are lost
		}


		/*
		 * Check for valid position information.
		 *
		 * If the system has a valid position source from an onboard
		 * position estimator, it is safe to operate it autonomously.
		 * The flag_vector_flight_mode_ok flag indicates that a minimum
		 * set of position measurements is available.
		 */

// <<<<<<< HEAD
// 		/* store current state to reason later about a state change */
// 		// bool vector_flight_mode_ok = current_status.flag_vector_flight_mode_ok;
// 		// bool global_pos_valid = status.condition_global_position_valid;
// 		// bool local_pos_valid = status.condition_local_position_valid;
// 		// bool airspeed_valid = status.condition_airspeed_valid;


// 		/* check for global or local position updates, set a timeout of 2s */
// 		if (t - global_position.timestamp < 2000000 && t > 2000000 && global_position.valid) {
// 			status.condition_global_position_valid = true;

// 		} else {
// 			status.condition_global_position_valid = false;
// 		}

// 		if (t - local_position.timestamp < 2000000 && t > 2000000 && local_position.valid) {
// 			status.condition_local_position_valid = true;

// 		} else {
// 			status.condition_local_position_valid = false;
// 		}

// 		/* Check for valid airspeed/differential pressure measurements */
// 		if (t - last_diff_pres_time < 2000000 && t > 2000000) {
// 			status.condition_airspeed_valid = true;

// 		} else {
// 			status.condition_airspeed_valid = false;
// 		}

// =======
// >>>>>>> f96bb824d4fc6f6d36ddf24e8879d3025af39d70
		orb_check(gps_sub, &updated);

		if (updated) {
			orb_copy(ORB_ID(vehicle_gps_position), gps_sub, &gps_position);

			/* check for first, long-term and valid GPS lock -> set home position */
			float hdop_m = gps_position.eph_m;
			float vdop_m = gps_position.epv_m;

			/* check if GPS fix is ok */
			float hdop_threshold_m = 4.0f;
			float vdop_threshold_m = 8.0f;

			/*
			 * If horizontal dilution of precision (hdop / eph)
			 * and vertical diluation of precision (vdop / epv)
			 * are below a certain threshold (e.g. 4 m), AND
			 * home position is not yet set AND the last GPS
			 * GPS measurement is not older than two seconds AND
			 * the system is currently not armed, set home
			 * position to the current position.
			 */

			if (!home_position_set && gps_position.fix_type >= 3 &&
			    (hdop_m < hdop_threshold_m) && (vdop_m < vdop_threshold_m) &&	// XXX note that vdop is 0 for mtk
			    (hrt_absolute_time() < gps_position.timestamp_position + POSITION_TIMEOUT) && !armed.armed) {
				/* copy position data to uORB home message, store it locally as well */
				// TODO use global position estimate
				home.lat = gps_position.lat;
				home.lon = gps_position.lon;
				home.alt = gps_position.alt;

				home.eph_m = gps_position.eph_m;
				home.epv_m = gps_position.epv_m;

				home.s_variance_m_s = gps_position.s_variance_m_s;
				home.p_variance_m = gps_position.p_variance_m;

				double home_lat_d = home.lat * 1e-7;
				double home_lon_d = home.lon * 1e-7;
				warnx("home: lat = %.7f, lon = %.7f", home_lat_d, home_lon_d);
				mavlink_log_info(mavlink_fd, "[cmd] home: %.7f, %.7f", home_lat_d, home_lon_d);

				/* announce new home position */
				if (home_pub > 0) {
					orb_publish(ORB_ID(home_position), home_pub, &home);

				} else {
					home_pub = orb_advertise(ORB_ID(home_position), &home);
				}

				/* mark home position as set */
				home_position_set = true;
				tune_positive();
			}
		}

		/* ignore RC signals if in offboard control mode */
		if (!status.offboard_control_signal_found_once && sp_man.timestamp != 0) {
			/* start RC input check */
			if (hrt_absolute_time() < sp_man.timestamp + RC_TIMEOUT) {
				/* handle the case where RC signal was regained */
				if (!status.rc_signal_found_once) {
					status.rc_signal_found_once = true;
					mavlink_log_critical(mavlink_fd, "[cmd] detected RC signal first time");
					status_changed = true;

				} else {
					if (status.rc_signal_lost) {
						mavlink_log_critical(mavlink_fd, "[cmd] RC signal regained");
						status_changed = true;
					}
				}

				status.rc_signal_cutting_off = false;
				status.rc_signal_lost = false;
				status.rc_signal_lost_interval = 0;

				transition_result_t res;	// store all transitions results here

				/* arm/disarm by RC */
				res = TRANSITION_NOT_CHANGED;

				/* check if left stick is in lower left position and we are in MANUAL or AUTO mode -> disarm
				 * do it only for rotary wings */
				if (status.is_rotary_wing &&
				    (status.arming_state == ARMING_STATE_ARMED || status.arming_state == ARMING_STATE_ARMED_ERROR) &&
				    (status.main_state == MAIN_STATE_MANUAL || status.navigation_state == NAVIGATION_STATE_AUTO_READY)) {
					if (sp_man.yaw < -STICK_ON_OFF_LIMIT && sp_man.throttle < STICK_THRUST_RANGE * 0.1f) {
						if (stick_off_counter > STICK_ON_OFF_COUNTER_LIMIT) {
							/* disarm to STANDBY if ARMED or to STANDBY_ERROR if ARMED_ERROR */
							arming_state_t new_arming_state = (status.arming_state == ARMING_STATE_ARMED ? ARMING_STATE_STANDBY : ARMING_STATE_STANDBY_ERROR);
							res = arming_state_transition(&status, &safety, new_arming_state, &armed);
							stick_off_counter = 0;

						} else {
							stick_off_counter++;
						}

						stick_on_counter = 0;

					} else {
						stick_off_counter = 0;
					}
				}

				/* check if left stick is in lower right position and we're in manual mode -> arm */
				if (status.arming_state == ARMING_STATE_STANDBY &&
				    status.main_state == MAIN_STATE_MANUAL) {
					if (sp_man.yaw > STICK_ON_OFF_LIMIT && sp_man.throttle < STICK_THRUST_RANGE * 0.1f) {
						if (stick_on_counter > STICK_ON_OFF_COUNTER_LIMIT) {
							res = arming_state_transition(&status, &safety, ARMING_STATE_ARMED, &armed);
							stick_on_counter = 0;

						} else {
							stick_on_counter++;
						}

						stick_off_counter = 0;

					} else {
						stick_on_counter = 0;
					}
				}

				if (res == TRANSITION_CHANGED) {
					if (status.arming_state == ARMING_STATE_ARMED) {
						mavlink_log_info(mavlink_fd, "[cmd] ARMED by RC");

					} else {
						mavlink_log_info(mavlink_fd, "[cmd] DISARMED by RC");
					}

				} else if (res == TRANSITION_DENIED) {
					/* DENIED here indicates safety switch not pressed */

					if (!(!safety.safety_switch_available || safety.safety_off)) {
						print_reject_arm("NOT ARMING: Press safety switch first.");

					} else {
						warnx("ERROR: main denied: arm %d main %d mode_sw %d", status.arming_state, status.main_state, status.mode_switch);
						mavlink_log_critical(mavlink_fd, "[cmd] ERROR: main denied: arm %d main %d mode_sw %d", status.arming_state, status.main_state, status.mode_switch);
					}
				}

				/* fill current_status according to mode switches */
				check_mode_switches(&sp_man, &status);

				/* evaluate the main state machine */
				res = check_main_state_machine(&status);

				if (res == TRANSITION_CHANGED) {
					mavlink_log_info(mavlink_fd, "[cmd] main state: %d", status.main_state);
					tune_positive();

				} else if (res == TRANSITION_DENIED) {
					/* DENIED here indicates bug in the commander */
					warnx("ERROR: main denied: arm %d main %d mode_sw %d", status.arming_state, status.main_state, status.mode_switch);
					mavlink_log_critical(mavlink_fd, "[cmd] ERROR: main denied: arm %d main %d mode_sw %d", status.arming_state, status.main_state, status.mode_switch);
				}

			} else {

				/* print error message for first RC glitch and then every 5s */
				if (!status.rc_signal_cutting_off || (hrt_absolute_time() - last_print_control_time) > PRINT_INTERVAL) {
					// TODO remove debug code
					if (!status.rc_signal_cutting_off) {
						warnx("Reason: not rc_signal_cutting_off\n");

					} else {
						warnx("last print time: %llu\n", last_print_control_time);
					}

					/* only complain if the offboard control is NOT active */
					status.rc_signal_cutting_off = true;
					mavlink_log_critical(mavlink_fd, "[cmd] CRITICAL: NO RC CONTROL");

					last_print_control_time = hrt_absolute_time();
				}

				/* flag as lost and update interval since when the signal was lost (to initiate RTL after some time) */
				status.rc_signal_lost_interval = hrt_absolute_time() - sp_man.timestamp;

				/* if the RC signal is gone for a full second, consider it lost */
				if (status.rc_signal_lost_interval > 1000000) {
					status.rc_signal_lost = true;
					status.failsave_lowlevel = true;
					status_changed = true;
				}
			}
		}

		/* END mode switch */
		/* END RC state check */

		// TODO check this
		/* state machine update for offboard control */
		if (!status.rc_signal_found_once && sp_offboard.timestamp != 0) {
			if ((hrt_absolute_time() - sp_offboard.timestamp) < 5000000) {	// TODO 5s is too long ?

				// /* decide about attitude control flag, enable in att/pos/vel */
				// bool attitude_ctrl_enabled = (sp_offboard.mode == OFFBOARD_CONTROL_MODE_DIRECT_ATTITUDE ||
				// 				  sp_offboard.mode == OFFBOARD_CONTROL_MODE_DIRECT_VELOCITY ||
				// 				  sp_offboard.mode == OFFBOARD_CONTROL_MODE_DIRECT_POSITION);

				// /* decide about rate control flag, enable it always XXX (for now) */
				// bool rates_ctrl_enabled = true;

				// /* set up control mode */
				// if (current_status.flag_control_attitude_enabled != attitude_ctrl_enabled) {
				// 	current_status.flag_control_attitude_enabled = attitude_ctrl_enabled;
				// 	state_changed = true;
				// }

				// if (current_status.flag_control_rates_enabled != rates_ctrl_enabled) {
				// 	current_status.flag_control_rates_enabled = rates_ctrl_enabled;
				// 	state_changed = true;
				// }

				// /* handle the case where offboard control signal was regained */
				// if (!current_status.offboard_control_signal_found_once) {
				// 	current_status.offboard_control_signal_found_once = true;
				// 	/* enable offboard control, disable manual input */
				// 	current_status.flag_control_manual_enabled = false;
				// 	current_status.flag_control_offboard_enabled = true;
				// 	state_changed = true;
				// 	tune_positive();

				// 	mavlink_log_critical(mavlink_fd, "DETECTED OFFBOARD SIGNAL FIRST");

				// } else {
				// 	if (current_status.offboard_control_signal_lost) {
				// 		mavlink_log_critical(mavlink_fd, "RECOVERY OFFBOARD CONTROL");
				// 		state_changed = true;
				// 		tune_positive();
				// 	}
				// }

				status.offboard_control_signal_weak = false;
				status.offboard_control_signal_lost = false;
				status.offboard_control_signal_lost_interval = 0;

				// XXX check if this is correct
				/* arm / disarm on request */
				if (sp_offboard.armed && !armed.armed) {
					arming_state_transition(&status, &safety, ARMING_STATE_ARMED, &armed);

				} else if (!sp_offboard.armed && armed.armed) {
					arming_state_transition(&status, &safety, ARMING_STATE_STANDBY, &armed);
				}

			} else {

				/* print error message for first offboard signal glitch and then every 5s */
				if (!status.offboard_control_signal_weak || ((hrt_absolute_time() - last_print_control_time) > PRINT_INTERVAL)) {
					status.offboard_control_signal_weak = true;
					mavlink_log_critical(mavlink_fd, "[cmd] CRITICAL: NO OFFBOARD CONTROL");
					last_print_control_time = hrt_absolute_time();
				}

				/* flag as lost and update interval since when the signal was lost (to initiate RTL after some time) */
				status.offboard_control_signal_lost_interval = hrt_absolute_time() - sp_offboard.timestamp;

				/* if the signal is gone for 0.1 seconds, consider it lost */
				if (status.offboard_control_signal_lost_interval > 100000) {
					status.offboard_control_signal_lost = true;
					status.failsave_lowlevel_start_time = hrt_absolute_time();
					tune_positive();

					/* kill motors after timeout */
					if (hrt_absolute_time() > status.failsave_lowlevel_start_time + failsafe_lowlevel_timeout_ms * 1000) {
						status.failsave_lowlevel = true;
						status_changed = true;
					}
				}
			}
		}

		/* evaluate the navigation state machine */
		transition_result_t res = check_navigation_state_machine(&status, &control_mode);

		if (res == TRANSITION_DENIED) {
			/* DENIED here indicates bug in the commander */
			warnx("ERROR: nav denied: arm %d main %d nav %d", status.arming_state, status.main_state, status.navigation_state);
			mavlink_log_critical(mavlink_fd, "[cmd] ERROR: nav denied: arm %d main %d nav %d", status.arming_state, status.main_state, status.navigation_state);
		}

		/* check which state machines for changes, clear "changed" flag */
		bool arming_state_changed = check_arming_state_changed();
		bool main_state_changed = check_main_state_changed();
		bool navigation_state_changed = check_navigation_state_changed();

		if (arming_state_changed || main_state_changed || navigation_state_changed) {
			mavlink_log_info(mavlink_fd, "[cmd] state: arm %d, main %d, nav %d", status.arming_state, status.main_state, status.navigation_state);
			status_changed = true;
		} else {
			status_changed = false;
		}

		hrt_abstime t1 = hrt_absolute_time();

		/* publish arming state */
		if (arming_state_changed) {
			armed.timestamp = t1;
			orb_publish(ORB_ID(actuator_armed), armed_pub, &armed);
		}

		/* publish control mode */
		if (navigation_state_changed || arming_state_changed) {
			/* publish new navigation state */
			control_mode.flag_armed = armed.armed;	// copy armed state to vehicle_control_mode topic
			control_mode.counter++;
			control_mode.timestamp = t1;
			orb_publish(ORB_ID(vehicle_control_mode), control_mode_pub, &control_mode);
		}

		/* publish states (armed, control mode, vehicle status) at least with 5 Hz */
		if (counter % (200000 / COMMANDER_MONITORING_INTERVAL) == 0 || status_changed) {
			status.counter++;
			status.timestamp = t1;
			orb_publish(ORB_ID(vehicle_status), status_pub, &status);
			control_mode.timestamp = t1;
			orb_publish(ORB_ID(vehicle_control_mode), control_mode_pub, &control_mode);
			armed.timestamp = t1;
			orb_publish(ORB_ID(actuator_armed), armed_pub, &armed);
		}

		/* play arming and battery warning tunes */
		if (!arm_tune_played && armed.armed) {
			/* play tune when armed */
			if (tune_arm() == OK)
				arm_tune_played = true;

		} else if (status.battery_warning == VEHICLE_BATTERY_WARNING_WARNING) {
			/* play tune on battery warning */
			if (tune_low_bat() == OK)
				battery_tune_played = true;

		} else if (status.battery_warning == VEHICLE_BATTERY_WARNING_ALERT) {
			/* play tune on battery critical */
			if (tune_critical_bat() == OK)
				battery_tune_played = true;

		} else if (battery_tune_played) {
			tune_stop();
			battery_tune_played = false;
		}

		/* reset arm_tune_played when disarmed */
		if (!(armed.armed && (!safety.safety_switch_available || (safety.safety_off && safety.safety_switch_available)))) {
			arm_tune_played = false;
		}

		/* store old modes to detect and act on state transitions */
		battery_warning_previous = status.battery_warning;
		armed_previous = armed.armed;

		fflush(stdout);
		counter++;

		toggle_status_leds(&status, &armed, arming_state_changed || status_changed);

		usleep(COMMANDER_MONITORING_INTERVAL);
	}

	/* wait for threads to complete */
	pthread_join(commander_low_prio_thread, NULL);

	/* close fds */
	led_deinit();
	buzzer_deinit();
	close(sp_man_sub);
	close(sp_offboard_sub);
	close(local_position_sub);
	close(global_position_sub);
	close(gps_sub);
	close(sensor_sub);
	close(safety_sub);
	close(cmd_sub);
	close(subsys_sub);
	close(diff_pres_sub);
	close(param_changed_sub);
	close(battery_sub);

	warnx("exiting");
	fflush(stdout);

	thread_running = false;

	return 0;
}

void
check_valid(hrt_abstime timestamp, hrt_abstime timeout, bool valid_in, bool *valid_out, bool *changed)
{
	hrt_abstime t = hrt_absolute_time();
	bool valid_new = (t < timestamp + timeout && t > timeout && valid_in);

	if (*valid_out != valid_new) {
		*valid_out = valid_new;
		*changed = true;
	}
}

void
toggle_status_leds(vehicle_status_s *status, actuator_armed_s *armed, bool changed)
{
#ifdef CONFIG_ARCH_BOARD_PX4FMU_V1
	/* this runs at around 20Hz, full cycle is 16 ticks = 10/16Hz */
	if (armed->armed) {
		/* armed, solid */
		led_on(LED_BLUE);

	} else if (armed->ready_to_arm) {
		/* ready to arm, blink at 1Hz */
		if (leds_counter % 20 == 0)
			led_toggle(LED_BLUE);
	} else {
		/* not ready to arm, blink at 10Hz */
		if (leds_counter % 2 == 0)
			led_toggle(LED_BLUE);
	}
#endif

	if (changed) {

		int i;
		rgbled_pattern_t pattern;
		memset(&pattern, 0, sizeof(pattern));

		if (armed->armed) {
			/* armed, solid */
			if (status->battery_warning == VEHICLE_BATTERY_WARNING_WARNING) {
				pattern.color[0] = (on_usb_power) ? RGBLED_COLOR_DIM_AMBER : RGBLED_COLOR_AMBER;
			} else if (status->battery_warning == VEHICLE_BATTERY_WARNING_ALERT) {
				pattern.color[0] = (on_usb_power) ? RGBLED_COLOR_DIM_RED : RGBLED_COLOR_RED;
			} else {
				pattern.color[0] = (on_usb_power) ? RGBLED_COLOR_DIM_GREEN :RGBLED_COLOR_GREEN;
			}
			pattern.duration[0] = 1000;

		} else if (armed->ready_to_arm) {
			for (i=0; i<3; i++) {
				if (status->battery_warning == VEHICLE_BATTERY_WARNING_WARNING) {
					pattern.color[i*2] = (on_usb_power) ? RGBLED_COLOR_DIM_AMBER : RGBLED_COLOR_AMBER;
				} else if (status->battery_warning == VEHICLE_BATTERY_WARNING_ALERT) {
					pattern.color[i*2] = (on_usb_power) ? RGBLED_COLOR_DIM_RED : RGBLED_COLOR_RED;
				} else {
					pattern.color[i*2] = (on_usb_power) ? RGBLED_COLOR_DIM_GREEN : RGBLED_COLOR_GREEN;
				}
				pattern.duration[i*2] = 200;

				pattern.color[i*2+1] = RGBLED_COLOR_OFF;
				pattern.duration[i*2+1] = 800;
			}
			if (status->condition_global_position_valid) {
				pattern.color[i*2] = (on_usb_power) ? RGBLED_COLOR_DIM_BLUE : RGBLED_COLOR_BLUE;
				pattern.duration[i*2] = 1000;
				pattern.color[i*2+1] = RGBLED_COLOR_OFF;
				pattern.duration[i*2+1] = 800;
			} else {
				for (i=3; i<6; i++) {
					pattern.color[i*2] = (on_usb_power) ? RGBLED_COLOR_DIM_BLUE : RGBLED_COLOR_BLUE;
					pattern.duration[i*2] = 100;
					pattern.color[i*2+1] = RGBLED_COLOR_OFF;
					pattern.duration[i*2+1] = 100;
				}
				pattern.color[6*2] = RGBLED_COLOR_OFF;
				pattern.duration[6*2] = 700;
			}

		} else {
			for (i=0; i<3; i++) {
				pattern.color[i*2] = (on_usb_power) ? RGBLED_COLOR_DIM_RED : RGBLED_COLOR_RED;
				pattern.duration[i*2] = 200;
				pattern.color[i*2+1] = RGBLED_COLOR_OFF;
				pattern.duration[i*2+1] = 200;
			}
			/* not ready to arm, blink at 10Hz */
		}

		rgbled_set_pattern(&pattern);
	}

	/* give system warnings on error LED, XXX maybe add memory usage warning too */
	if (status->load > 0.95f) {
		if (leds_counter % 2 == 0)
			led_toggle(LED_AMBER);
	} else {
		led_off(LED_AMBER);
	}

	leds_counter++;
}

void
check_mode_switches(struct manual_control_setpoint_s *sp_man, struct vehicle_status_s *current_status)
{
	/* main mode switch */
	if (!isfinite(sp_man->mode_switch)) {
		warnx("mode sw not finite");
		current_status->mode_switch = MODE_SWITCH_MANUAL;

	} else if (sp_man->mode_switch > STICK_ON_OFF_LIMIT) {
		current_status->mode_switch = MODE_SWITCH_AUTO;

	} else if (sp_man->mode_switch < -STICK_ON_OFF_LIMIT) {
		current_status->mode_switch = MODE_SWITCH_MANUAL;

	} else {
		current_status->mode_switch = MODE_SWITCH_ASSISTED;
	}

	/* land switch */
	if (!isfinite(sp_man->return_switch)) {
		current_status->return_switch = RETURN_SWITCH_NONE;

	} else if (sp_man->return_switch > STICK_ON_OFF_LIMIT) {
		current_status->return_switch = RETURN_SWITCH_RETURN;

	} else {
		current_status->return_switch = RETURN_SWITCH_NONE;
	}

	/* assisted switch */
	if (!isfinite(sp_man->assisted_switch)) {
		current_status->assisted_switch = ASSISTED_SWITCH_SEATBELT;

	} else if (sp_man->assisted_switch > STICK_ON_OFF_LIMIT) {
		current_status->assisted_switch = ASSISTED_SWITCH_EASY;

	} else {
		current_status->assisted_switch = ASSISTED_SWITCH_SEATBELT;
	}

	/* mission switch  */
	if (!isfinite(sp_man->mission_switch)) {
		current_status->mission_switch = MISSION_SWITCH_MISSION;

	} else if (sp_man->mission_switch > STICK_ON_OFF_LIMIT) {
		current_status->mission_switch = MISSION_SWITCH_NONE;

	} else {
		current_status->mission_switch = MISSION_SWITCH_MISSION;
	}
}

transition_result_t
check_main_state_machine(struct vehicle_status_s *current_status)
{
	/* evaluate the main state machine */
	transition_result_t res = TRANSITION_DENIED;

	switch (current_status->mode_switch) {
	case MODE_SWITCH_MANUAL:
		res = main_state_transition(current_status, MAIN_STATE_MANUAL);
		// TRANSITION_DENIED is not possible here
		break;

	case MODE_SWITCH_ASSISTED:
		if (current_status->assisted_switch == ASSISTED_SWITCH_EASY) {
			res = main_state_transition(current_status, MAIN_STATE_EASY);

			if (res != TRANSITION_DENIED)
				break;	// changed successfully or already in this state

			// else fallback to SEATBELT
			print_reject_mode("EASY");
		}

		res = main_state_transition(current_status, MAIN_STATE_SEATBELT);

		if (res != TRANSITION_DENIED)
			break;	// changed successfully or already in this mode

		if (current_status->assisted_switch != ASSISTED_SWITCH_EASY)	// don't print both messages
			print_reject_mode("SEATBELT");

		// else fallback to MANUAL
		res = main_state_transition(current_status, MAIN_STATE_MANUAL);
		// TRANSITION_DENIED is not possible here
		break;

	case MODE_SWITCH_AUTO:
		res = main_state_transition(current_status, MAIN_STATE_AUTO);

		if (res != TRANSITION_DENIED)
			break;	// changed successfully or already in this state

		// else fallback to SEATBELT (EASY likely will not work too)
		print_reject_mode("AUTO");
		res = main_state_transition(current_status, MAIN_STATE_SEATBELT);

		if (res != TRANSITION_DENIED)
			break;	// changed successfully or already in this state

		// else fallback to MANUAL
		res = main_state_transition(current_status, MAIN_STATE_MANUAL);
		// TRANSITION_DENIED is not possible here
		break;

	default:
		break;
	}

	return res;
}

void
print_reject_mode(const char *msg)
{
	hrt_abstime t = hrt_absolute_time();

	if (t - last_print_mode_reject_time > PRINT_MODE_REJECT_INTERVAL) {
		last_print_mode_reject_time = t;
		char s[80];
		sprintf(s, "[cmd] WARNING: reject %s", msg);
		mavlink_log_critical(mavlink_fd, s);
		tune_negative();
	}
}

void
print_reject_arm(const char *msg)
{
	hrt_abstime t = hrt_absolute_time();

	if (t - last_print_mode_reject_time > PRINT_MODE_REJECT_INTERVAL) {
		last_print_mode_reject_time = t;
		char s[80];
		sprintf(s, "[cmd] %s", msg);
		mavlink_log_critical(mavlink_fd, s);
		tune_negative();
	}
}

transition_result_t
check_navigation_state_machine(struct vehicle_status_s *current_status, struct vehicle_control_mode_s *control_mode)
{
	transition_result_t res = TRANSITION_DENIED;

	switch (current_status->main_state) {
	case MAIN_STATE_MANUAL:
		res = navigation_state_transition(current_status, current_status->is_rotary_wing ? NAVIGATION_STATE_STABILIZE : NAVIGATION_STATE_DIRECT, control_mode);
		break;

	case MAIN_STATE_SEATBELT:
		res = navigation_state_transition(current_status, NAVIGATION_STATE_ALTHOLD, control_mode);
		break;

	case MAIN_STATE_EASY:
		res = navigation_state_transition(current_status, NAVIGATION_STATE_VECTOR, control_mode);
		break;

	case MAIN_STATE_AUTO:
		if (current_status->navigation_state == NAVIGATION_STATE_AUTO_TAKEOFF) {
			/* don't act while taking off */
			res = TRANSITION_NOT_CHANGED;

		} else {
			if (current_status->condition_landed) {
				/* if landed: transitions only to AUTO_READY are allowed */
				res = navigation_state_transition(current_status, NAVIGATION_STATE_AUTO_READY, control_mode);
				// TRANSITION_DENIED is not possible here
				break;

			} else {
				/* if not landed: */
				if (current_status->rc_signal_found_once && !current_status->rc_signal_lost) {
					/* act depending on switches when manual control enabled */
					if (current_status->return_switch == RETURN_SWITCH_RETURN) {
						/* RTL */
						res = navigation_state_transition(current_status, NAVIGATION_STATE_AUTO_RTL, control_mode);

					} else {
						if (current_status->mission_switch == MISSION_SWITCH_MISSION) {
							/* MISSION */
							res = navigation_state_transition(current_status, NAVIGATION_STATE_AUTO_MISSION, control_mode);

						} else {
							/* LOITER */
							res = navigation_state_transition(current_status, NAVIGATION_STATE_AUTO_LOITER, control_mode);
						}
					}

				} else {
					/* always switch to loiter in air when no RC control */
					res = navigation_state_transition(current_status, NAVIGATION_STATE_AUTO_LOITER, control_mode);
				}
			}
		}

		break;

	default:
		break;
	}

	return res;
}

void *commander_low_prio_loop(void *arg)
{
	/* Set thread name */
	prctl(PR_SET_NAME, "commander_low_prio", getpid());

	/* Subscribe to command topic */
	int cmd_sub = orb_subscribe(ORB_ID(vehicle_command));
	struct vehicle_command_s cmd;
	memset(&cmd, 0, sizeof(cmd));

	/* wakeup source(s) */
	struct pollfd fds[1];

	/* use the gyro to pace output - XXX BROKEN if we are using the L3GD20 */
	fds[0].fd = cmd_sub;
	fds[0].events = POLLIN;

	while (!thread_should_exit) {

		/* wait for up to 100ms for data */
		int pret = poll(&fds[0], (sizeof(fds) / sizeof(fds[0])), 1000);

		/* timed out - periodic check for _task_should_exit, etc. */
		if (pret == 0)
			continue;

		/* this is undesirable but not much we can do - might want to flag unhappy status */
		if (pret < 0) {
			warn("poll error %d, %d", pret, errno);
			continue;
		}

		/* if we reach here, we have a valid command */
		orb_copy(ORB_ID(vehicle_command), cmd_sub, &cmd);

		/* ignore commands the high-prio loop handles */
		if (cmd.command == VEHICLE_CMD_DO_SET_MODE ||
		    cmd.command == VEHICLE_CMD_COMPONENT_ARM_DISARM)
			continue;

		/* result of the command */
		uint8_t result = VEHICLE_CMD_RESULT_UNSUPPORTED;

		/* only handle low-priority commands here */
		switch (cmd.command) {

		case VEHICLE_CMD_PREFLIGHT_REBOOT_SHUTDOWN:
				if (is_safe(&status, &safety, &armed)) {

					if (((int)(cmd.param1)) == 1) {
						/* reboot */
						systemreset(false);
					} else if (((int)(cmd.param1)) == 3) {
						/* reboot to bootloader */
						systemreset(true);
					} else {
						result = VEHICLE_CMD_RESULT_DENIED;
					}
				
				} else {
					result = VEHICLE_CMD_RESULT_DENIED;
				}
			break;

		case VEHICLE_CMD_PREFLIGHT_CALIBRATION: {

				/* try to go to INIT/PREFLIGHT arming state */

				// XXX disable interrupts in arming_state_transition
				if (TRANSITION_DENIED == arming_state_transition(&status, &safety, ARMING_STATE_INIT, &armed)) {
					result = VEHICLE_CMD_RESULT_DENIED;
					break;
				}

				if ((int)(cmd.param1) == 1) {
					/* gyro calibration */
					do_gyro_calibration(mavlink_fd);
					result = VEHICLE_CMD_RESULT_ACCEPTED;

				} else if ((int)(cmd.param2) == 1) {
					/* magnetometer calibration */
					do_mag_calibration(mavlink_fd);
					result = VEHICLE_CMD_RESULT_ACCEPTED;

				} else if ((int)(cmd.param3) == 1) {
					/* zero-altitude pressure calibration */
					result = VEHICLE_CMD_RESULT_DENIED;
					
				} else if ((int)(cmd.param4) == 1) {
					/* RC calibration */
					result = VEHICLE_CMD_RESULT_DENIED;

				} else if ((int)(cmd.param5) == 1) {
					/* accelerometer calibration */
					do_accel_calibration(mavlink_fd);
					result = VEHICLE_CMD_RESULT_ACCEPTED;

				} else if ((int)(cmd.param6) == 1) {
					/* airspeed calibration */
					do_airspeed_calibration(mavlink_fd);
					result = VEHICLE_CMD_RESULT_ACCEPTED;
				}

				arming_state_transition(&status, &safety, ARMING_STATE_STANDBY, &armed);

				break;
			}

		case VEHICLE_CMD_PREFLIGHT_STORAGE: {

				if (((int)(cmd.param1)) == 0) {
					if (0 == param_load_default()) {
						mavlink_log_info(mavlink_fd, "[cmd] parameters loaded");
						result = VEHICLE_CMD_RESULT_ACCEPTED;

					} else {
						mavlink_log_critical(mavlink_fd, "[cmd] parameters load ERROR");
						tune_error();
						result = VEHICLE_CMD_RESULT_FAILED;
					}

				} else if (((int)(cmd.param1)) == 1) {
					if (0 == param_save_default()) {
						mavlink_log_info(mavlink_fd, "[cmd] parameters saved");
						result = VEHICLE_CMD_RESULT_ACCEPTED;

					} else {
						mavlink_log_critical(mavlink_fd, "[cmd] parameters save error");
						tune_error();
						result = VEHICLE_CMD_RESULT_FAILED;
					}
				}

				break;
			}

		default:
			break;
		}

		/* supported command handling stop */
		if (result == VEHICLE_CMD_RESULT_ACCEPTED) {
			tune_positive();

		} else {
			tune_negative();

			if (result == VEHICLE_CMD_RESULT_DENIED) {
				mavlink_log_critical(mavlink_fd, "[cmd] command denied: %u", cmd.command);

			} else if (result == VEHICLE_CMD_RESULT_FAILED) {
				mavlink_log_critical(mavlink_fd, "[cmd] command failed: %u", cmd.command);

			} else if (result == VEHICLE_CMD_RESULT_TEMPORARILY_REJECTED) {
				mavlink_log_critical(mavlink_fd, "[cmd] command temporarily rejected: %u", cmd.command);

			} else if (result == VEHICLE_CMD_RESULT_UNSUPPORTED) {
				mavlink_log_critical(mavlink_fd, "[cmd] command unsupported: %u", cmd.command);
			}
		}

		/* send any requested ACKs */
		if (cmd.confirmation > 0 && cmd.command != VEHICLE_CMD_DO_SET_MODE
			&& cmd.command != VEHICLE_CMD_COMPONENT_ARM_DISARM) {
			/* send acknowledge command */
			// XXX TODO
		}

	}

	return 0;
}<|MERGE_RESOLUTION|>--- conflicted
+++ resolved
@@ -400,7 +400,6 @@
 			break;
 		}
 
-<<<<<<< HEAD
 	case VEHICLE_CMD_NAV_TAKEOFF: {
 			if (armed->armed) {
 				transition_result_t nav_res = navigation_state_transition(status, NAVIGATION_STATE_AUTO_TAKEOFF, control_mode);
@@ -423,102 +422,11 @@
 			break;
 		}
 
-	case VEHICLE_CMD_PREFLIGHT_REBOOT_SHUTDOWN:
-		if (is_safe(status, safety, armed)) {
-
-			if (((int)(cmd->param1)) == 1) {
-				/* reboot */
-				systemreset(false);
-
-			} else if (((int)(cmd->param1)) == 3) {
-				/* reboot to bootloader */
-
-				systemreset(true);
-
-			} else {
-				result = VEHICLE_CMD_RESULT_DENIED;
-			}
-
-		} else {
-			result = VEHICLE_CMD_RESULT_DENIED;
-		}
-
-		break;
-
-	case VEHICLE_CMD_PREFLIGHT_CALIBRATION: {
-			low_prio_task_t new_low_prio_task = LOW_PRIO_TASK_NONE;
-
-			if ((int)(cmd->param1) == 1) {
-				/* gyro calibration */
-				new_low_prio_task = LOW_PRIO_TASK_GYRO_CALIBRATION;
-
-			} else if ((int)(cmd->param2) == 1) {
-				/* magnetometer calibration */
-				new_low_prio_task = LOW_PRIO_TASK_MAG_CALIBRATION;
-
-			} else if ((int)(cmd->param3) == 1) {
-				/* zero-altitude pressure calibration */
-				//new_low_prio_task = LOW_PRIO_TASK_ALTITUDE_CALIBRATION;
-			} else if ((int)(cmd->param4) == 1) {
-				/* RC calibration */
-				new_low_prio_task = LOW_PRIO_TASK_RC_CALIBRATION;
-
-			} else if ((int)(cmd->param5) == 1) {
-				/* accelerometer calibration */
-				new_low_prio_task = LOW_PRIO_TASK_ACCEL_CALIBRATION;
-
-			} else if ((int)(cmd->param6) == 1) {
-				/* airspeed calibration */
-				new_low_prio_task = LOW_PRIO_TASK_AIRSPEED_CALIBRATION;
-			}
-
-			/* check if we have new task and no other task is scheduled */
-			if (low_prio_task == LOW_PRIO_TASK_NONE && new_low_prio_task != LOW_PRIO_TASK_NONE) {
-				/* try to go to INIT/PREFLIGHT arming state */
-				if (TRANSITION_DENIED != arming_state_transition(status, safety, ARMING_STATE_INIT, armed)) {
-					result = VEHICLE_CMD_RESULT_ACCEPTED;
-					low_prio_task = new_low_prio_task;
-
-				} else {
-					result = VEHICLE_CMD_RESULT_DENIED;
-				}
-
-			} else {
-				result = VEHICLE_CMD_RESULT_TEMPORARILY_REJECTED;
-			}
-
-			break;
-		}
-
-	case VEHICLE_CMD_PREFLIGHT_STORAGE: {
-			low_prio_task_t new_low_prio_task = LOW_PRIO_TASK_NONE;
-
-			if (((int)(cmd->param1)) == 0) {
-				new_low_prio_task = LOW_PRIO_TASK_PARAM_LOAD;
-
-			} else if (((int)(cmd->param1)) == 1) {
-				new_low_prio_task = LOW_PRIO_TASK_PARAM_SAVE;
-			}
-
-			/* check if we have new task and no other task is scheduled */
-			if (low_prio_task == LOW_PRIO_TASK_NONE && new_low_prio_task != LOW_PRIO_TASK_NONE) {
-				result = VEHICLE_CMD_RESULT_ACCEPTED;
-				low_prio_task = new_low_prio_task;
-
-			} else {
-				result = VEHICLE_CMD_RESULT_TEMPORARILY_REJECTED;
-			}
-
-			break;
-		}
-
-=======
 	case VEHICLE_CMD_COMPONENT_ARM_DISARM:
 		// XXX implement later
 		result = VEHICLE_CMD_RESULT_DENIED;
 		break;
 
->>>>>>> 36d474bf
 	default:
 		break;
 	}
@@ -1008,39 +916,6 @@
 		 * set of position measurements is available.
 		 */
 
-// <<<<<<< HEAD
-// 		/* store current state to reason later about a state change */
-// 		// bool vector_flight_mode_ok = current_status.flag_vector_flight_mode_ok;
-// 		// bool global_pos_valid = status.condition_global_position_valid;
-// 		// bool local_pos_valid = status.condition_local_position_valid;
-// 		// bool airspeed_valid = status.condition_airspeed_valid;
-
-
-// 		/* check for global or local position updates, set a timeout of 2s */
-// 		if (t - global_position.timestamp < 2000000 && t > 2000000 && global_position.valid) {
-// 			status.condition_global_position_valid = true;
-
-// 		} else {
-// 			status.condition_global_position_valid = false;
-// 		}
-
-// 		if (t - local_position.timestamp < 2000000 && t > 2000000 && local_position.valid) {
-// 			status.condition_local_position_valid = true;
-
-// 		} else {
-// 			status.condition_local_position_valid = false;
-// 		}
-
-// 		/* Check for valid airspeed/differential pressure measurements */
-// 		if (t - last_diff_pres_time < 2000000 && t > 2000000) {
-// 			status.condition_airspeed_valid = true;
-
-// 		} else {
-// 			status.condition_airspeed_valid = false;
-// 		}
-
-// =======
-// >>>>>>> f96bb824d4fc6f6d36ddf24e8879d3025af39d70
 		orb_check(gps_sub, &updated);
 
 		if (updated) {
