--- conflicted
+++ resolved
@@ -224,13 +224,8 @@
 	/* we have received something we think is a frame */
 	last_frame_time = frame_time;
 
-<<<<<<< HEAD
-	unsigned chancount = (PX4IO_INPUT_CHANNELS > SBUS_INPUT_CHANNELS) ?
-			     SBUS_INPUT_CHANNELS : PX4IO_INPUT_CHANNELS;
-=======
 	unsigned chancount = (max_channels > SBUS_INPUT_CHANNELS) ?
 		SBUS_INPUT_CHANNELS : max_channels;
->>>>>>> 62a95bf8
 
 	/* use the decoder matrix to extract channel data */
 	for (unsigned channel = 0; channel < chancount; channel++) {
@@ -265,11 +260,7 @@
 	*channel_count = chancount;
 
 	/* and note that we have received data from the R/C controller */
-<<<<<<< HEAD
-	system_state.rc_channels_timestamp = frame_time;
-=======
 	*receive_time = frame_time;
->>>>>>> 62a95bf8
 
 	return 0;
 }